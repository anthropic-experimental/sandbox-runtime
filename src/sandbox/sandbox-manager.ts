import { createHttpProxyServer } from './http-proxy.js'
import { createSocksProxyServer } from './socks-proxy.js'
import type { SocksProxyWrapper } from './socks-proxy.js'
import { logForDebugging } from '../utils/debug.js'
import { cloneDeep } from 'lodash-es'
import { getPlatform, type Platform } from '../utils/platform.js'
import * as fs from 'fs'
import type { SandboxRuntimeConfig } from './sandbox-config.js'
import type {
  SandboxAskCallback,
  FsReadRestrictionConfig,
  FsWriteRestrictionConfig,
  NetworkRestrictionConfig,
} from './sandbox-schemas.js'
import {
  wrapCommandWithSandboxLinux,
  initializeLinuxNetworkBridge,
  type LinuxNetworkBridgeContext,
  hasLinuxSandboxDependenciesSync,
} from './linux-sandbox-utils.js'
import {
  wrapCommandWithSandboxMacOS,
  startMacOSSandboxLogMonitor,
} from './macos-sandbox-utils.js'
import {
  getDefaultWritePaths,
  containsGlobChars,
  removeTrailingGlobSuffix,
} from './sandbox-utils.js'
import { hasRipgrepSync } from '../utils/ripgrep.js'
import { SandboxViolationStore } from './sandbox-violation-store.js'
import { EOL } from 'node:os'

interface HostNetworkManagerContext {
  httpProxyPort: number
  socksProxyPort: number
  linuxBridge: LinuxNetworkBridgeContext | undefined
}

// ============================================================================
// Private Module State
// ============================================================================

let config: SandboxRuntimeConfig | undefined
let httpProxyServer: ReturnType<typeof createHttpProxyServer> | undefined
let socksProxyServer: SocksProxyWrapper | undefined
let managerContext: HostNetworkManagerContext | undefined
let initializationPromise: Promise<HostNetworkManagerContext> | undefined
let cleanupRegistered = false
let logMonitorShutdown: (() => void) | undefined
const sandboxViolationStore = new SandboxViolationStore()
// ============================================================================
// Private Helper Functions (not exported)
// ============================================================================

function registerCleanup(): void {
  if (cleanupRegistered) {
    return
  }
  const cleanupHandler = () =>
    reset().catch(e => {
      logForDebugging(`Cleanup failed in registerCleanup ${e}`, {
        level: 'error',
      })
    })
  process.once('exit', cleanupHandler)
  process.once('SIGINT', cleanupHandler)
  process.once('SIGTERM', cleanupHandler)
  cleanupRegistered = true
}

function matchesDomainPattern(hostname: string, pattern: string): boolean {
  // Support wildcard patterns like *.example.com
  // This matches any subdomain but not the base domain itself
  if (pattern.startsWith('*.')) {
    const baseDomain = pattern.substring(2) // Remove '*.'
    return hostname.toLowerCase().endsWith('.' + baseDomain.toLowerCase())
  }

  // Exact match for non-wildcard patterns
  return hostname.toLowerCase() === pattern.toLowerCase()
}

async function filterNetworkRequest(
  port: number,
  host: string,
  sandboxAskCallback?: SandboxAskCallback,
): Promise<boolean> {
  if (!config) {
    logForDebugging('No config available, denying network request')
    return false
  }

  // Check denied domains first
  for (const deniedDomain of config.network.deniedDomains) {
    if (matchesDomainPattern(host, deniedDomain)) {
      logForDebugging(`Denied by config rule: ${host}:${port}`)
      return false
    }
  }

  // Check allowed domains
  for (const allowedDomain of config.network.allowedDomains) {
    if (matchesDomainPattern(host, allowedDomain)) {
      logForDebugging(`Allowed by config rule: ${host}:${port}`)
      return true
    }
  }

  // No matching rules - ask user or deny
  if (!sandboxAskCallback) {
    logForDebugging(`No matching config rule, denying: ${host}:${port}`)
    return false
  }

  logForDebugging(`No matching config rule, asking user: ${host}:${port}`)
  try {
    const userAllowed = await sandboxAskCallback({ host, port })
    if (userAllowed) {
      logForDebugging(`User allowed: ${host}:${port}`)
      return true
    } else {
      logForDebugging(`User denied: ${host}:${port}`)
      return false
    }
  } catch (error) {
    logForDebugging(`Error in permission callback: ${error}`, {
      level: 'error',
    })
    return false
  }
}

async function startHttpProxyServer(
  sandboxAskCallback?: SandboxAskCallback,
): Promise<number> {
  httpProxyServer = createHttpProxyServer({
    filter: (port: number, host: string) =>
      filterNetworkRequest(port, host, sandboxAskCallback),
  })

  return new Promise<number>((resolve, reject) => {
    if (!httpProxyServer) {
      reject(new Error('HTTP proxy server undefined before listen'))
      return
    }

    const server = httpProxyServer

    server.once('error', reject)
    server.once('listening', () => {
      const address = server.address()
      if (address && typeof address === 'object') {
        server.unref()
        logForDebugging(`HTTP proxy listening on localhost:${address.port}`)
        resolve(address.port)
      } else {
        reject(new Error('Failed to get proxy server address'))
      }
    })

    server.listen(0, '127.0.0.1')
  })
}

async function startSocksProxyServer(
  sandboxAskCallback?: SandboxAskCallback,
): Promise<number> {
  socksProxyServer = createSocksProxyServer({
    filter: (port: number, host: string) =>
      filterNetworkRequest(port, host, sandboxAskCallback),
  })

  return new Promise<number>((resolve, reject) => {
    if (!socksProxyServer) {
      // This is mostly just for the typechecker
      reject(new Error('SOCKS proxy server undefined before listen'))
      return
    }

    socksProxyServer
      .listen(0, '127.0.0.1')
      .then((port: number) => {
        socksProxyServer?.unref()
        resolve(port)
      })
      .catch(reject)
  })
}

// ============================================================================
// Public Module Functions (will be exported via namespace)
// ============================================================================

async function initialize(
  runtimeConfig: SandboxRuntimeConfig,
  sandboxAskCallback?: SandboxAskCallback,
  enableLogMonitor = false,
): Promise<void> {
  // Return if already initializing
  if (initializationPromise) {
    await initializationPromise
    return
  }

  // Store config for use by other functions
  config = runtimeConfig

  // Check dependencies now that we have config with ripgrep info
  if (!checkDependencies()) {
    const platform = getPlatform()
    let errorMessage = 'Sandbox dependencies are not available on this system.'

    if (platform === 'linux') {
      errorMessage += ' Required: ripgrep (rg), bubblewrap (bwrap), and socat.'
    } else if (platform === 'macos') {
      errorMessage += ' Required: ripgrep (rg).'
    } else {
      errorMessage += ` Platform '${platform}' is not supported.`
    }

    throw new Error(errorMessage)
  }

  // Start log monitor for macOS if enabled
  if (enableLogMonitor && getPlatform() === 'macos') {
    logMonitorShutdown = startMacOSSandboxLogMonitor(
      sandboxViolationStore.addViolation.bind(sandboxViolationStore),
      config.ignoreViolations,
    )
    logForDebugging('Started macOS sandbox log monitor')
  }

  // Register cleanup handlers first time
  registerCleanup()

  // Initialize network infrastructure
  initializationPromise = (async () => {
    try {
      // Conditionally start proxy servers based on config
      let httpProxyPort: number
      if (config.network.httpProxyPort !== undefined) {
        // Use external HTTP proxy (don't start a server)
        httpProxyPort = config.network.httpProxyPort
        logForDebugging(`Using external HTTP proxy on port ${httpProxyPort}`)
      } else {
        // Start local HTTP proxy
        httpProxyPort = await startHttpProxyServer(sandboxAskCallback)
      }

      let socksProxyPort: number
      if (config.network.socksProxyPort !== undefined) {
        // Use external SOCKS proxy (don't start a server)
        socksProxyPort = config.network.socksProxyPort
        logForDebugging(`Using external SOCKS proxy on port ${socksProxyPort}`)
      } else {
        // Start local SOCKS proxy
        socksProxyPort = await startSocksProxyServer(sandboxAskCallback)
      }

      // Initialize platform-specific infrastructure
      let linuxBridge: LinuxNetworkBridgeContext | undefined
      if (getPlatform() === 'linux') {
        linuxBridge = await initializeLinuxNetworkBridge(
          httpProxyPort,
          socksProxyPort,
        )
      }

      const context: HostNetworkManagerContext = {
        httpProxyPort,
        socksProxyPort,
        linuxBridge,
      }
      managerContext = context
      logForDebugging('Network infrastructure initialized')
      return context
    } catch (error) {
      // Clear state on error so initialization can be retried
      initializationPromise = undefined
      managerContext = undefined
      reset().catch(e => {
        logForDebugging(`Cleanup failed in initializationPromise ${e}`, {
          level: 'error',
        })
      })
      throw error
    }
  })()

  await initializationPromise
}

function isSupportedPlatform(platform: Platform): boolean {
  const supportedPlatforms: Platform[] = ['macos', 'linux']
  return supportedPlatforms.includes(platform)
}

function isSandboxingEnabled(): boolean {
  // Sandboxing is enabled if config has been set (via initialize())
  return config !== undefined
}

/**
 * Check if all sandbox dependencies are available for the current platform
 * @param ripgrepConfig - Optional ripgrep configuration to check. If not provided, uses config from initialization or defaults to 'rg'
 * @returns true if all dependencies are available, false otherwise
 */
function checkDependencies(ripgrepConfig?: {
  command: string
  args?: string[]
}): boolean {
  const platform = getPlatform()

  // Check platform support
  if (!isSupportedPlatform(platform)) {
    return false
  }

  // Determine which ripgrep to check:
  // 1. Parameter takes precedence
  // 2. Then config from initialization
  // 3. Finally default to 'rg'
  const rgToCheck = ripgrepConfig ?? config?.ripgrep

  // Check ripgrep - only check 'rg' if no custom command is configured
  // If custom command is provided, we trust it exists (will fail naturally if not)
  const hasCustomRipgrep = rgToCheck?.command !== undefined
  if (!hasCustomRipgrep) {
    // Only check for default 'rg' command
    if (!hasRipgrepSync()) {
      return false
    }
  }

  // Platform-specific dependency checks
  if (platform === 'linux') {
    const allowAllUnixSockets = config?.network?.allowAllUnixSockets ?? false
    return hasLinuxSandboxDependenciesSync(allowAllUnixSockets)
  }

  // macOS only needs ripgrep (already checked above)
  return true
}

function getFsReadConfig(): FsReadRestrictionConfig {
  if (!config) {
    return { denyOnly: [] }
  }

  // Filter out glob patterns on Linux
  const denyPaths = config.filesystem.denyRead
    .map(path => removeTrailingGlobSuffix(path))
    .filter(path => {
      if (getPlatform() === 'linux' && containsGlobChars(path)) {
        logForDebugging(`Skipping glob pattern on Linux: ${path}`)
        return false
      }
      return true
    })

  return {
    denyOnly: denyPaths,
  }
}

function getFsWriteConfig(): FsWriteRestrictionConfig {
  if (!config) {
    return { allowOnly: getDefaultWritePaths(), denyWithinAllow: [] }
  }

  // Filter out glob patterns on Linux for allowWrite
  const allowPaths = config.filesystem.allowWrite
    .map(path => removeTrailingGlobSuffix(path))
    .filter(path => {
      if (getPlatform() === 'linux' && containsGlobChars(path)) {
        logForDebugging(`Skipping glob pattern on Linux: ${path}`)
        return false
      }
      return true
    })

  // Filter out glob patterns on Linux for denyWrite
  const denyPaths = config.filesystem.denyWrite
    .map(path => removeTrailingGlobSuffix(path))
    .filter(path => {
      if (getPlatform() === 'linux' && containsGlobChars(path)) {
        logForDebugging(`Skipping glob pattern on Linux: ${path}`)
        return false
      }
      return true
    })

  // Build allowOnly list: default paths + configured allow paths
  const allowOnly = [...getDefaultWritePaths(), ...allowPaths]

  return {
    allowOnly,
    denyWithinAllow: denyPaths,
  }
}

function getNetworkRestrictionConfig(): NetworkRestrictionConfig {
  if (!config) {
    return {}
  }

  const allowedHosts = config.network.allowedDomains
  const deniedHosts = config.network.deniedDomains

  return {
    ...(allowedHosts.length > 0 && { allowedHosts }),
    ...(deniedHosts.length > 0 && { deniedHosts }),
  }
}

function getAllowUnixSockets(): string[] | undefined {
  return config?.network?.allowUnixSockets
}

function getAllowAllUnixSockets(): boolean | undefined {
  return config?.network?.allowAllUnixSockets
}

function getAllowLocalBinding(): boolean | undefined {
  return config?.network?.allowLocalBinding
}

function getIgnoreViolations(): Record<string, string[]> | undefined {
  return config?.ignoreViolations
}

function getEnableWeakerNestedSandbox(): boolean | undefined {
  return config?.enableWeakerNestedSandbox
}

function getRipgrepConfig(): { command: string; args?: string[] } {
  return config?.ripgrep ?? { command: 'rg' }
}

function getMandatoryDenySearchDepth(): number {
  return config?.mandatoryDenySearchDepth ?? 3
}

function getAllowGitConfig(): boolean {
  return config?.filesystem?.allowGitConfig ?? false
}

function getProxyPort(): number | undefined {
  return managerContext?.httpProxyPort
}

function getSocksProxyPort(): number | undefined {
  return managerContext?.socksProxyPort
}

function getLinuxHttpSocketPath(): string | undefined {
  return managerContext?.linuxBridge?.httpSocketPath
}

function getLinuxSocksSocketPath(): string | undefined {
  return managerContext?.linuxBridge?.socksSocketPath
}

/**
 * Wait for network initialization to complete if already in progress
 * Returns true if initialized successfully, false otherwise
 */
async function waitForNetworkInitialization(): Promise<boolean> {
  if (!config) {
    return false
  }
  if (initializationPromise) {
    try {
      await initializationPromise
      return true
    } catch {
      return false
    }
  }
  return managerContext !== undefined
}

async function wrapWithSandbox(
  command: string,
  binShell?: string,
  customConfig?: Partial<SandboxRuntimeConfig>,
  abortSignal?: AbortSignal,
): Promise<string> {
  const platform = getPlatform()

  // Get configs - use custom if provided, otherwise fall back to main config
  // If neither exists, defaults to empty arrays (most restrictive)
  // Always include default system write paths (like /dev/null, /tmp/claude)
  const userAllowWrite =
    customConfig?.filesystem?.allowWrite ?? config?.filesystem.allowWrite ?? []
  const writeConfig = {
    allowOnly: [...getDefaultWritePaths(), ...userAllowWrite],
    denyWithinAllow:
      customConfig?.filesystem?.denyWrite ?? config?.filesystem.denyWrite ?? [],
  }
  const readConfig = {
    denyOnly:
      customConfig?.filesystem?.denyRead ?? config?.filesystem.denyRead ?? [],
  }

  // Check if network config is specified - this determines if we need network restrictions
  // Network restriction is needed when:
  // 1. customConfig has network.allowedDomains defined (even if empty array = block all)
  // 2. OR config has network.allowedDomains defined (even if empty array = block all)
  // An empty allowedDomains array means "no domains allowed" = block all network access
  const hasNetworkConfig =
    customConfig?.network?.allowedDomains !== undefined ||
    config?.network?.allowedDomains !== undefined

  // Get the actual allowed domains list for proxy filtering
  const allowedDomains =
    customConfig?.network?.allowedDomains ??
    config?.network.allowedDomains ??
    []

  // Network RESTRICTION is needed whenever network config is specified
  // This includes empty allowedDomains which means "block all network"
  const needsNetworkRestriction = hasNetworkConfig

  // Network PROXY is only needed when there are domains to filter
  // If allowedDomains is empty, we block all network and don't need the proxy
  const needsNetworkProxy = allowedDomains.length > 0

  // Wait for network initialization only if proxy is actually needed
  if (needsNetworkProxy) {
    await waitForNetworkInitialization()
  }

  // Check custom config to allow pseudo-terminal (can be applied dynamically)
  const allowPty = customConfig?.allowPty ?? config?.allowPty

  switch (platform) {
    case 'macos':
      // macOS sandbox profile supports glob patterns directly, no ripgrep needed
      return wrapCommandWithSandboxMacOS({
        command,
        needsNetworkRestriction,
        // Only pass proxy ports if proxy is running (when there are domains to filter)
        httpProxyPort: needsNetworkProxy ? getProxyPort() : undefined,
        socksProxyPort: needsNetworkProxy ? getSocksProxyPort() : undefined,
        readConfig,
        writeConfig,
        allowUnixSockets: getAllowUnixSockets(),
        allowAllUnixSockets: getAllowAllUnixSockets(),
        allowLocalBinding: getAllowLocalBinding(),
        ignoreViolations: getIgnoreViolations(),
<<<<<<< HEAD
        allowPty,
=======
        allowGitConfig: getAllowGitConfig(),
>>>>>>> 3fdd05ce
        binShell,
      })

    case 'linux':
      return wrapCommandWithSandboxLinux({
        command,
        needsNetworkRestriction,
        // Only pass socket paths if proxy is running (when there are domains to filter)
        httpSocketPath: needsNetworkProxy
          ? getLinuxHttpSocketPath()
          : undefined,
        socksSocketPath: needsNetworkProxy
          ? getLinuxSocksSocketPath()
          : undefined,
        httpProxyPort: needsNetworkProxy
          ? managerContext?.httpProxyPort
          : undefined,
        socksProxyPort: needsNetworkProxy
          ? managerContext?.socksProxyPort
          : undefined,
        readConfig,
        writeConfig,
        enableWeakerNestedSandbox: getEnableWeakerNestedSandbox(),
        allowAllUnixSockets: getAllowAllUnixSockets(),
        binShell,
        ripgrepConfig: getRipgrepConfig(),
        mandatoryDenySearchDepth: getMandatoryDenySearchDepth(),
        allowGitConfig: getAllowGitConfig(),
        abortSignal,
      })

    default:
      // Unsupported platform - this should not happen since isSandboxingEnabled() checks platform support
      throw new Error(
        `Sandbox configuration is not supported on platform: ${platform}`,
      )
  }
}

/**
 * Get the current sandbox configuration
 * @returns The current configuration, or undefined if not initialized
 */
function getConfig(): SandboxRuntimeConfig | undefined {
  return config
}

/**
 * Update the sandbox configuration
 * @param newConfig - The new configuration to use
 */
function updateConfig(newConfig: SandboxRuntimeConfig): void {
  // Deep clone the config to avoid mutations
  config = cloneDeep(newConfig)
  logForDebugging('Sandbox configuration updated')
}

async function reset(): Promise<void> {
  // Stop log monitor
  if (logMonitorShutdown) {
    logMonitorShutdown()
    logMonitorShutdown = undefined
  }

  if (managerContext?.linuxBridge) {
    const {
      httpSocketPath,
      socksSocketPath,
      httpBridgeProcess,
      socksBridgeProcess,
    } = managerContext.linuxBridge

    // Create array to wait for process exits
    const exitPromises: Promise<void>[] = []

    // Kill HTTP bridge and wait for it to exit
    if (httpBridgeProcess.pid && !httpBridgeProcess.killed) {
      try {
        process.kill(httpBridgeProcess.pid, 'SIGTERM')
        logForDebugging('Sent SIGTERM to HTTP bridge process')

        // Wait for process to exit
        exitPromises.push(
          new Promise<void>(resolve => {
            httpBridgeProcess.once('exit', () => {
              logForDebugging('HTTP bridge process exited')
              resolve()
            })
            // Timeout after 5 seconds
            setTimeout(() => {
              if (!httpBridgeProcess.killed) {
                logForDebugging('HTTP bridge did not exit, forcing SIGKILL', {
                  level: 'warn',
                })
                try {
                  if (httpBridgeProcess.pid) {
                    process.kill(httpBridgeProcess.pid, 'SIGKILL')
                  }
                } catch {
                  // Process may have already exited
                }
              }
              resolve()
            }, 5000)
          }),
        )
      } catch (err) {
        if ((err as NodeJS.ErrnoException).code !== 'ESRCH') {
          logForDebugging(`Error killing HTTP bridge: ${err}`, {
            level: 'error',
          })
        }
      }
    }

    // Kill SOCKS bridge and wait for it to exit
    if (socksBridgeProcess.pid && !socksBridgeProcess.killed) {
      try {
        process.kill(socksBridgeProcess.pid, 'SIGTERM')
        logForDebugging('Sent SIGTERM to SOCKS bridge process')

        // Wait for process to exit
        exitPromises.push(
          new Promise<void>(resolve => {
            socksBridgeProcess.once('exit', () => {
              logForDebugging('SOCKS bridge process exited')
              resolve()
            })
            // Timeout after 5 seconds
            setTimeout(() => {
              if (!socksBridgeProcess.killed) {
                logForDebugging('SOCKS bridge did not exit, forcing SIGKILL', {
                  level: 'warn',
                })
                try {
                  if (socksBridgeProcess.pid) {
                    process.kill(socksBridgeProcess.pid, 'SIGKILL')
                  }
                } catch {
                  // Process may have already exited
                }
              }
              resolve()
            }, 5000)
          }),
        )
      } catch (err) {
        if ((err as NodeJS.ErrnoException).code !== 'ESRCH') {
          logForDebugging(`Error killing SOCKS bridge: ${err}`, {
            level: 'error',
          })
        }
      }
    }

    // Wait for both processes to exit
    await Promise.all(exitPromises)

    // Clean up sockets
    if (httpSocketPath) {
      try {
        fs.rmSync(httpSocketPath, { force: true })
        logForDebugging('Cleaned up HTTP socket')
      } catch (err) {
        logForDebugging(`HTTP socket cleanup error: ${err}`, {
          level: 'error',
        })
      }
    }

    if (socksSocketPath) {
      try {
        fs.rmSync(socksSocketPath, { force: true })
        logForDebugging('Cleaned up SOCKS socket')
      } catch (err) {
        logForDebugging(`SOCKS socket cleanup error: ${err}`, {
          level: 'error',
        })
      }
    }
  }

  // Close servers in parallel (only if they exist, i.e., were started by us)
  const closePromises: Promise<void>[] = []

  if (httpProxyServer) {
    const server = httpProxyServer // Capture reference to avoid TypeScript error
    const httpClose = new Promise<void>(resolve => {
      server.close(error => {
        if (error && error.message !== 'Server is not running.') {
          logForDebugging(`Error closing HTTP proxy server: ${error.message}`, {
            level: 'error',
          })
        }
        resolve()
      })
    })
    closePromises.push(httpClose)
  }

  if (socksProxyServer) {
    const socksClose = socksProxyServer.close().catch((error: Error) => {
      logForDebugging(`Error closing SOCKS proxy server: ${error.message}`, {
        level: 'error',
      })
    })
    closePromises.push(socksClose)
  }

  // Wait for all servers to close
  await Promise.all(closePromises)

  // Clear references
  httpProxyServer = undefined
  socksProxyServer = undefined
  managerContext = undefined
  initializationPromise = undefined
}

function getSandboxViolationStore() {
  return sandboxViolationStore
}

function annotateStderrWithSandboxFailures(
  command: string,
  stderr: string,
): string {
  if (!config) {
    return stderr
  }

  const violations = sandboxViolationStore.getViolationsForCommand(command)
  if (violations.length === 0) {
    return stderr
  }

  let annotated = stderr
  annotated += EOL + '<sandbox_violations>' + EOL
  for (const violation of violations) {
    annotated += violation.line + EOL
  }
  annotated += '</sandbox_violations>'

  return annotated
}

/**
 * Returns glob patterns from Edit/Read permission rules that are not
 * fully supported on Linux. Returns empty array on macOS or when
 * sandboxing is disabled.
 *
 * Patterns ending with /** are excluded since they work as subpaths.
 */
function getLinuxGlobPatternWarnings(): string[] {
  // Only warn on Linux
  // macOS supports glob patterns via regex conversion
  if (getPlatform() !== 'linux' || !config) {
    return []
  }

  const globPatterns: string[] = []

  // Check filesystem paths for glob patterns
  const allPaths = [
    ...config.filesystem.denyRead,
    ...config.filesystem.allowWrite,
    ...config.filesystem.denyWrite,
  ]

  for (const path of allPaths) {
    // Strip trailing /** since that's just a subpath (directory and everything under it)
    const pathWithoutTrailingStar = removeTrailingGlobSuffix(path)

    // Only warn if there are still glob characters after removing trailing /**
    if (containsGlobChars(pathWithoutTrailingStar)) {
      globPatterns.push(path)
    }
  }

  return globPatterns
}

// ============================================================================
// Public API Interface
// ============================================================================

/**
 * Interface for the sandbox manager API
 */
export interface ISandboxManager {
  initialize(
    runtimeConfig: SandboxRuntimeConfig,
    sandboxAskCallback?: SandboxAskCallback,
    enableLogMonitor?: boolean,
  ): Promise<void>
  isSupportedPlatform(platform: Platform): boolean
  isSandboxingEnabled(): boolean
  checkDependencies(ripgrepConfig?: {
    command: string
    args?: string[]
  }): boolean
  getFsReadConfig(): FsReadRestrictionConfig
  getFsWriteConfig(): FsWriteRestrictionConfig
  getNetworkRestrictionConfig(): NetworkRestrictionConfig
  getAllowUnixSockets(): string[] | undefined
  getAllowLocalBinding(): boolean | undefined
  getIgnoreViolations(): Record<string, string[]> | undefined
  getEnableWeakerNestedSandbox(): boolean | undefined
  getProxyPort(): number | undefined
  getSocksProxyPort(): number | undefined
  getLinuxHttpSocketPath(): string | undefined
  getLinuxSocksSocketPath(): string | undefined
  waitForNetworkInitialization(): Promise<boolean>
  wrapWithSandbox(
    command: string,
    binShell?: string,
    customConfig?: Partial<SandboxRuntimeConfig>,
    abortSignal?: AbortSignal,
  ): Promise<string>
  getSandboxViolationStore(): SandboxViolationStore
  annotateStderrWithSandboxFailures(command: string, stderr: string): string
  getLinuxGlobPatternWarnings(): string[]
  getConfig(): SandboxRuntimeConfig | undefined
  updateConfig(newConfig: SandboxRuntimeConfig): void
  reset(): Promise<void>
}

// ============================================================================
// Export as Namespace with Interface
// ============================================================================

/**
 * Global sandbox manager that handles both network and filesystem restrictions
 * for this session. This runs outside of the sandbox, on the host machine.
 */
export const SandboxManager: ISandboxManager = {
  initialize,
  isSupportedPlatform,
  isSandboxingEnabled,
  checkDependencies,
  getFsReadConfig,
  getFsWriteConfig,
  getNetworkRestrictionConfig,
  getAllowUnixSockets,
  getAllowLocalBinding,
  getIgnoreViolations,
  getEnableWeakerNestedSandbox,
  getProxyPort,
  getSocksProxyPort,
  getLinuxHttpSocketPath,
  getLinuxSocksSocketPath,
  waitForNetworkInitialization,
  wrapWithSandbox,
  reset,
  getSandboxViolationStore,
  annotateStderrWithSandboxFailures,
  getLinuxGlobPatternWarnings,
  getConfig,
  updateConfig,
} as const<|MERGE_RESOLUTION|>--- conflicted
+++ resolved
@@ -550,11 +550,8 @@
         allowAllUnixSockets: getAllowAllUnixSockets(),
         allowLocalBinding: getAllowLocalBinding(),
         ignoreViolations: getIgnoreViolations(),
-<<<<<<< HEAD
         allowPty,
-=======
         allowGitConfig: getAllowGitConfig(),
->>>>>>> 3fdd05ce
         binShell,
       })
 
