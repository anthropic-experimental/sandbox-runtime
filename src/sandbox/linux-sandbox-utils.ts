--- conflicted
+++ resolved
@@ -5,12 +5,8 @@
 import { spawn, spawnSync } from 'node:child_process'
 import type { ChildProcess } from 'node:child_process'
 import { tmpdir } from 'node:os'
-<<<<<<< HEAD
-import { dirname, join } from 'node:path'
-=======
 import path, { join } from 'node:path'
 import { ripGrep } from '../utils/ripgrep.js'
->>>>>>> c1d8292f
 import {
   generateProxyEnvVars,
   normalizePathForSandbox,
