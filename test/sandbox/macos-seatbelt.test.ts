import { describe, it, expect, beforeAll, afterAll } from 'bun:test'
import { spawnSync } from 'node:child_process'
import {
  existsSync,
  mkdirSync,
  rmSync,
  writeFileSync,
  readFileSync,
} from 'node:fs'
import { tmpdir } from 'node:os'
import { join } from 'node:path'
import { getPlatform } from '../../src/utils/platform.js'
import { wrapCommandWithSandboxMacOS } from '../../src/sandbox/macos-sandbox-utils.js'
import type {
  FsReadRestrictionConfig,
  FsWriteRestrictionConfig,
} from '../../src/sandbox/sandbox-schemas.js'

/**
 * Tests for macOS Seatbelt read bypass vulnerability
 *
 * Issue: Files protected by read deny rules could be exfiltrated by moving them
 * to readable locations using the mv command. The rename() syscall was not blocked
 * by file-read* rules.
 *
 * Fix: Added file-write-unlink deny rules to block rename/move operations on:
 * 1. The denied files/directories themselves
 * 2. All ancestor directories (to prevent moving parent directories)
 *
 * These tests use the actual sandbox profile generation code to ensure real-world coverage.
 */

function skipIfNotMacOS(): boolean {
  return getPlatform() !== 'macos'
}

describe('macOS Seatbelt Read Bypass Prevention', () => {
  const TEST_BASE_DIR = join(tmpdir(), 'seatbelt-test-' + Date.now())
  const TEST_DENIED_DIR = join(TEST_BASE_DIR, 'denied-dir')
  const TEST_SECRET_FILE = join(TEST_DENIED_DIR, 'secret.txt')
  const TEST_SECRET_CONTENT = 'SECRET_CREDENTIAL_DATA'
  const TEST_MOVED_FILE = join(TEST_BASE_DIR, 'moved-secret.txt')
  const TEST_MOVED_DIR = join(TEST_BASE_DIR, 'moved-denied-dir')

  // Additional test files for glob pattern testing
  const TEST_GLOB_DIR = join(TEST_BASE_DIR, 'glob-test')
  const TEST_GLOB_FILE1 = join(TEST_GLOB_DIR, 'secret1.txt')
  const TEST_GLOB_FILE2 = join(TEST_GLOB_DIR, 'secret2.log')
  const TEST_GLOB_MOVED = join(TEST_BASE_DIR, 'moved-glob.txt')

  beforeAll(() => {
    if (skipIfNotMacOS()) {
      return
    }

    // Create test directory structure
    mkdirSync(TEST_DENIED_DIR, { recursive: true })
    writeFileSync(TEST_SECRET_FILE, TEST_SECRET_CONTENT)

    // Create glob test files
    mkdirSync(TEST_GLOB_DIR, { recursive: true })
    writeFileSync(TEST_GLOB_FILE1, 'GLOB_SECRET_1')
    writeFileSync(TEST_GLOB_FILE2, 'GLOB_SECRET_2')
  })

  afterAll(() => {
    if (skipIfNotMacOS()) {
      return
    }

    // Clean up test directory
    if (existsSync(TEST_BASE_DIR)) {
      rmSync(TEST_BASE_DIR, { recursive: true, force: true })
    }
  })

  describe('Literal Path - Direct File Move Prevention', () => {
    it('should block moving a read-denied file to a readable location', () => {
      if (skipIfNotMacOS()) {
        return
      }

      // Use actual read restriction config with literal path
      const readConfig: FsReadRestrictionConfig = {
<<<<<<< HEAD
        mode: 'deny-only',
        denyPaths: [TEST_DENIED_DIR],
=======
        denyOnly: [TEST_DENIED_DIR],
>>>>>>> c1d8292f
      }

      // Generate actual sandbox command using our production code
      const wrappedCommand = wrapCommandWithSandboxMacOS({
        command: `mv ${TEST_SECRET_FILE} ${TEST_MOVED_FILE}`,
        needsNetworkRestriction: false,
        readConfig,
        writeConfig: undefined,
      })

      // Verify the file exists before test
      expect(existsSync(TEST_SECRET_FILE)).toBe(true)

      // Execute the wrapped command
      const result = spawnSync(wrappedCommand, {
        shell: true,
        encoding: 'utf8',
        timeout: 5000,
      })

      // The move should fail with operation not permitted
      expect(result.status).not.toBe(0)
      const output = (result.stderr || '').toLowerCase()
      expect(output).toContain('operation not permitted')

      // Verify the file was NOT moved
      expect(existsSync(TEST_SECRET_FILE)).toBe(true)
      expect(existsSync(TEST_MOVED_FILE)).toBe(false)
    })

    it('should still block reading the file (sanity check)', () => {
      if (skipIfNotMacOS()) {
        return
      }

      // Use actual read restriction config
      const readConfig: FsReadRestrictionConfig = {
<<<<<<< HEAD
        mode: 'deny-only',
        denyPaths: [TEST_DENIED_DIR],
=======
        denyOnly: [TEST_DENIED_DIR],
>>>>>>> c1d8292f
      }

      // Generate actual sandbox command
      const wrappedCommand = wrapCommandWithSandboxMacOS({
        command: `cat ${TEST_SECRET_FILE}`,
        needsNetworkRestriction: false,
        readConfig,
        writeConfig: undefined,
      })

      // Execute the wrapped command
      const result = spawnSync(wrappedCommand, {
        shell: true,
        encoding: 'utf8',
        timeout: 5000,
      })

      // The read should fail
      expect(result.status).not.toBe(0)
      const output = (result.stderr || '').toLowerCase()
      expect(output).toContain('operation not permitted')

      // Should NOT see the secret content
      expect(result.stdout).not.toContain(TEST_SECRET_CONTENT)
    })
  })

  describe('Literal Path - Ancestor Directory Move Prevention', () => {
    it('should block moving an ancestor directory of a read-denied file', () => {
      if (skipIfNotMacOS()) {
        return
      }

      // Use actual read restriction config
      const readConfig: FsReadRestrictionConfig = {
<<<<<<< HEAD
        mode: 'deny-only',
        denyPaths: [TEST_DENIED_DIR],
=======
        denyOnly: [TEST_DENIED_DIR],
>>>>>>> c1d8292f
      }

      // Generate actual sandbox command
      const wrappedCommand = wrapCommandWithSandboxMacOS({
        command: `mv ${TEST_DENIED_DIR} ${TEST_MOVED_DIR}`,
        needsNetworkRestriction: false,
        readConfig,
        writeConfig: undefined,
      })

      // Verify the directory exists before test
      expect(existsSync(TEST_DENIED_DIR)).toBe(true)

      // Execute the wrapped command
      const result = spawnSync(wrappedCommand, {
        shell: true,
        encoding: 'utf8',
        timeout: 5000,
      })

      // The move should fail
      expect(result.status).not.toBe(0)
      const output = (result.stderr || '').toLowerCase()
      expect(output).toContain('operation not permitted')

      // Verify the directory was NOT moved
      expect(existsSync(TEST_DENIED_DIR)).toBe(true)
      expect(existsSync(TEST_MOVED_DIR)).toBe(false)
    })

    it('should block moving the grandparent directory', () => {
      if (skipIfNotMacOS()) {
        return
      }

      // Deny reading a specific file deep in the hierarchy
      const readConfig: FsReadRestrictionConfig = {
<<<<<<< HEAD
        mode: 'deny-only',
        denyPaths: [TEST_SECRET_FILE],
=======
        denyOnly: [TEST_SECRET_FILE],
>>>>>>> c1d8292f
      }

      const movedBaseDir = join(tmpdir(), 'moved-base-' + Date.now())

      // Try to move the grandparent directory (TEST_BASE_DIR)
      const wrappedCommand = wrapCommandWithSandboxMacOS({
        command: `mv ${TEST_BASE_DIR} ${movedBaseDir}`,
        needsNetworkRestriction: false,
        readConfig,
        writeConfig: undefined,
      })

      // Execute the wrapped command
      const result = spawnSync(wrappedCommand, {
        shell: true,
        encoding: 'utf8',
        timeout: 5000,
      })

      // The move should fail because TEST_BASE_DIR is an ancestor of TEST_SECRET_FILE
      expect(result.status).not.toBe(0)
      const output = (result.stderr || '').toLowerCase()
      expect(output).toContain('operation not permitted')

      // Verify the directory was NOT moved
      expect(existsSync(TEST_BASE_DIR)).toBe(true)
      expect(existsSync(movedBaseDir)).toBe(false)
    })
  })

  describe('Glob Pattern - File Move Prevention', () => {
    it('should block moving files matching a glob pattern (*.txt)', () => {
      if (skipIfNotMacOS()) {
        return
      }

      // Use glob pattern that matches all .txt files in glob-test directory
      const globPattern = join(TEST_GLOB_DIR, '*.txt')

      const readConfig: FsReadRestrictionConfig = {
<<<<<<< HEAD
        mode: 'deny-only',
        denyPaths: [globPattern],
=======
        denyOnly: [globPattern],
>>>>>>> c1d8292f
      }

      // Try to move a .txt file that matches the pattern
      const wrappedCommand = wrapCommandWithSandboxMacOS({
        command: `mv ${TEST_GLOB_FILE1} ${TEST_GLOB_MOVED}`,
        needsNetworkRestriction: false,
        readConfig,
        writeConfig: undefined,
      })

      // Verify file exists
      expect(existsSync(TEST_GLOB_FILE1)).toBe(true)

      // Execute the wrapped command
      const result = spawnSync(wrappedCommand, {
        shell: true,
        encoding: 'utf8',
        timeout: 5000,
      })

      // The move should fail for .txt file
      expect(result.status).not.toBe(0)
      const output = (result.stderr || '').toLowerCase()
      expect(output).toContain('operation not permitted')

      // Verify the file was NOT moved
      expect(existsSync(TEST_GLOB_FILE1)).toBe(true)
      expect(existsSync(TEST_GLOB_MOVED)).toBe(false)
    })

    it('should still block reading files matching the glob pattern', () => {
      if (skipIfNotMacOS()) {
        return
      }

      // Use glob pattern
      const globPattern = join(TEST_GLOB_DIR, '*.txt')

      const readConfig: FsReadRestrictionConfig = {
<<<<<<< HEAD
        mode: 'deny-only',
        denyPaths: [globPattern],
=======
        denyOnly: [globPattern],
>>>>>>> c1d8292f
      }

      // Try to read a file matching the glob
      const wrappedCommand = wrapCommandWithSandboxMacOS({
        command: `cat ${TEST_GLOB_FILE1}`,
        needsNetworkRestriction: false,
        readConfig,
        writeConfig: undefined,
      })

      // Execute the wrapped command
      const result = spawnSync(wrappedCommand, {
        shell: true,
        encoding: 'utf8',
        timeout: 5000,
      })

      // The read should fail
      expect(result.status).not.toBe(0)
      const output = (result.stderr || '').toLowerCase()
      expect(output).toContain('operation not permitted')

      // Should NOT see the content
      expect(result.stdout).not.toContain('GLOB_SECRET_1')
    })

    it('should block moving the parent directory containing glob-matched files', () => {
      if (skipIfNotMacOS()) {
        return
      }

      // Use glob pattern
      const globPattern = join(TEST_GLOB_DIR, '*.txt')

      const readConfig: FsReadRestrictionConfig = {
<<<<<<< HEAD
        mode: 'deny-only',
        denyPaths: [globPattern],
=======
        denyOnly: [globPattern],
>>>>>>> c1d8292f
      }

      const movedGlobDir = join(TEST_BASE_DIR, 'moved-glob-dir')

      // Try to move the parent directory
      const wrappedCommand = wrapCommandWithSandboxMacOS({
        command: `mv ${TEST_GLOB_DIR} ${movedGlobDir}`,
        needsNetworkRestriction: false,
        readConfig,
        writeConfig: undefined,
      })

      // Execute the wrapped command
      const result = spawnSync(wrappedCommand, {
        shell: true,
        encoding: 'utf8',
        timeout: 5000,
      })

      // The move should fail because TEST_GLOB_DIR is an ancestor of the glob pattern
      expect(result.status).not.toBe(0)
      const output = (result.stderr || '').toLowerCase()
      expect(output).toContain('operation not permitted')

      // Verify the directory was NOT moved
      expect(existsSync(TEST_GLOB_DIR)).toBe(true)
      expect(existsSync(movedGlobDir)).toBe(false)
    })
  })

  describe('Glob Pattern - Recursive Patterns', () => {
    it('should block moving files matching a recursive glob pattern (**/*.txt)', () => {
      if (skipIfNotMacOS()) {
        return
      }

      // Create nested directory structure
      const nestedDir = join(TEST_GLOB_DIR, 'nested')
      const nestedFile = join(nestedDir, 'nested-secret.txt')
      mkdirSync(nestedDir, { recursive: true })
      writeFileSync(nestedFile, 'NESTED_SECRET')

      // Use recursive glob pattern
      const globPattern = join(TEST_GLOB_DIR, '**/*.txt')

      const readConfig: FsReadRestrictionConfig = {
<<<<<<< HEAD
        mode: 'deny-only',
        denyPaths: [globPattern],
=======
        denyOnly: [globPattern],
>>>>>>> c1d8292f
      }

      const movedNested = join(TEST_BASE_DIR, 'moved-nested.txt')

      // Try to move the nested file
      const wrappedCommand = wrapCommandWithSandboxMacOS({
        command: `mv ${nestedFile} ${movedNested}`,
        needsNetworkRestriction: false,
        readConfig,
        writeConfig: undefined,
      })

      // Execute the wrapped command
      const result = spawnSync(wrappedCommand, {
        shell: true,
        encoding: 'utf8',
        timeout: 5000,
      })

      // The move should fail
      expect(result.status).not.toBe(0)
      const output = (result.stderr || '').toLowerCase()
      expect(output).toContain('operation not permitted')

      // Verify the file was NOT moved
      expect(existsSync(nestedFile)).toBe(true)
      expect(existsSync(movedNested)).toBe(false)
    })
  })
})

describe('macOS Seatbelt Write Bypass Prevention', () => {
  const TEST_BASE_DIR = join(tmpdir(), 'seatbelt-write-test-' + Date.now())
  const TEST_ALLOWED_DIR = join(TEST_BASE_DIR, 'allowed')
  const TEST_DENIED_DIR = join(TEST_ALLOWED_DIR, 'secrets')
  const TEST_DENIED_FILE = join(TEST_DENIED_DIR, 'secret.txt')
  const TEST_ORIGINAL_CONTENT = 'ORIGINAL_CONTENT'
  const TEST_MODIFIED_CONTENT = 'MODIFIED_CONTENT'

  // Additional test paths
  const TEST_RENAMED_DIR = join(TEST_BASE_DIR, 'renamed-secrets')

  // Glob pattern test paths
  const TEST_GLOB_DIR = join(TEST_ALLOWED_DIR, 'glob-test')
  const TEST_GLOB_SECRET1 = join(TEST_GLOB_DIR, 'secret1.txt')
  const TEST_GLOB_SECRET2 = join(TEST_GLOB_DIR, 'secret2.log')
  const TEST_GLOB_RENAMED = join(TEST_BASE_DIR, 'renamed-glob')

  beforeAll(() => {
    if (skipIfNotMacOS()) {
      return
    }

    // Create test directory structure
    mkdirSync(TEST_DENIED_DIR, { recursive: true })
    mkdirSync(TEST_GLOB_DIR, { recursive: true })

    // Create test files with original content
    writeFileSync(TEST_DENIED_FILE, TEST_ORIGINAL_CONTENT)
    writeFileSync(TEST_GLOB_SECRET1, TEST_ORIGINAL_CONTENT)
    writeFileSync(TEST_GLOB_SECRET2, TEST_ORIGINAL_CONTENT)
  })

  afterAll(() => {
    if (skipIfNotMacOS()) {
      return
    }

    // Clean up test directory
    if (existsSync(TEST_BASE_DIR)) {
      rmSync(TEST_BASE_DIR, { recursive: true, force: true })
    }
  })

  describe('Literal Path - Direct Directory Move Prevention', () => {
    it('should block write bypass via directory rename (mv a c, write c/b, mv c a)', () => {
      if (skipIfNotMacOS()) {
        return
      }

      // Allow writing to TEST_ALLOWED_DIR but deny TEST_DENIED_DIR
      const writeConfig: FsWriteRestrictionConfig = {
        allowOnly: [TEST_ALLOWED_DIR],
        denyWithinAllow: [TEST_DENIED_DIR],
      }

      // Step 1: Try to rename the denied directory
      const mvCommand1 = wrapCommandWithSandboxMacOS({
        command: `mv ${TEST_DENIED_DIR} ${TEST_RENAMED_DIR}`,
        needsNetworkRestriction: false,
        readConfig: undefined,
        writeConfig,
      })

      const result1 = spawnSync(mvCommand1, {
        shell: true,
        encoding: 'utf8',
        timeout: 5000,
      })

      // The move should fail
      expect(result1.status).not.toBe(0)
      const output1 = (result1.stderr || '').toLowerCase()
      expect(output1).toContain('operation not permitted')

      // Verify the directory was NOT moved
      expect(existsSync(TEST_DENIED_DIR)).toBe(true)
      expect(existsSync(TEST_RENAMED_DIR)).toBe(false)
    })

    it('should still block direct writes to denied paths (sanity check)', () => {
      if (skipIfNotMacOS()) {
        return
      }

      const writeConfig: FsWriteRestrictionConfig = {
        allowOnly: [TEST_ALLOWED_DIR],
        denyWithinAllow: [TEST_DENIED_DIR],
      }

      // Try to write directly to the denied file
      const wrappedCommand = wrapCommandWithSandboxMacOS({
        command: `echo "${TEST_MODIFIED_CONTENT}" > ${TEST_DENIED_FILE}`,
        needsNetworkRestriction: false,
        readConfig: undefined,
        writeConfig,
      })

      const result = spawnSync(wrappedCommand, {
        shell: true,
        encoding: 'utf8',
        timeout: 5000,
      })

      // The write should fail
      expect(result.status).not.toBe(0)
      const output = (result.stderr || '').toLowerCase()
      expect(output).toContain('operation not permitted')

      // Verify the file was NOT modified
      const content = readFileSync(TEST_DENIED_FILE, 'utf8')
      expect(content).toBe(TEST_ORIGINAL_CONTENT)
    })
  })

  describe('Literal Path - Ancestor Directory Move Prevention', () => {
    it('should block moving an ancestor directory of a write-denied path', () => {
      if (skipIfNotMacOS()) {
        return
      }

      const writeConfig: FsWriteRestrictionConfig = {
        allowOnly: [TEST_ALLOWED_DIR],
        denyWithinAllow: [TEST_DENIED_FILE],
      }

      const movedAllowedDir = join(TEST_BASE_DIR, 'moved-allowed')

      // Try to move the parent directory (TEST_ALLOWED_DIR)
      const wrappedCommand = wrapCommandWithSandboxMacOS({
        command: `mv ${TEST_ALLOWED_DIR} ${movedAllowedDir}`,
        needsNetworkRestriction: false,
        readConfig: undefined,
        writeConfig,
      })

      const result = spawnSync(wrappedCommand, {
        shell: true,
        encoding: 'utf8',
        timeout: 5000,
      })

      // The move should fail because TEST_ALLOWED_DIR is an ancestor
      expect(result.status).not.toBe(0)
      const output = (result.stderr || '').toLowerCase()
      expect(output).toContain('operation not permitted')

      // Verify the directory was NOT moved
      expect(existsSync(TEST_ALLOWED_DIR)).toBe(true)
      expect(existsSync(movedAllowedDir)).toBe(false)
    })

    it('should block moving the grandparent directory', () => {
      if (skipIfNotMacOS()) {
        return
      }

      const writeConfig: FsWriteRestrictionConfig = {
        allowOnly: [TEST_ALLOWED_DIR],
        denyWithinAllow: [TEST_DENIED_FILE],
      }

      const movedBaseDir = join(tmpdir(), 'moved-write-base-' + Date.now())

      // Try to move the grandparent directory (TEST_BASE_DIR)
      const wrappedCommand = wrapCommandWithSandboxMacOS({
        command: `mv ${TEST_BASE_DIR} ${movedBaseDir}`,
        needsNetworkRestriction: false,
        readConfig: undefined,
        writeConfig,
      })

      const result = spawnSync(wrappedCommand, {
        shell: true,
        encoding: 'utf8',
        timeout: 5000,
      })

      // The move should fail because TEST_BASE_DIR is an ancestor
      expect(result.status).not.toBe(0)
      const output = (result.stderr || '').toLowerCase()
      expect(output).toContain('operation not permitted')

      // Verify the directory was NOT moved
      expect(existsSync(TEST_BASE_DIR)).toBe(true)
      expect(existsSync(movedBaseDir)).toBe(false)
    })
  })

  describe('Glob Pattern - File Move Prevention', () => {
    it('should block write bypass via moving glob-matched files', () => {
      if (skipIfNotMacOS()) {
        return
      }

      // Allow writing to TEST_ALLOWED_DIR but deny *.txt files in glob-test
      const globPattern = join(TEST_GLOB_DIR, '*.txt')

      const writeConfig: FsWriteRestrictionConfig = {
        allowOnly: [TEST_ALLOWED_DIR],
        denyWithinAllow: [globPattern],
      }

      // Try to move a .txt file
      const mvCommand = wrapCommandWithSandboxMacOS({
        command: `mv ${TEST_GLOB_SECRET1} ${join(TEST_BASE_DIR, 'moved-secret.txt')}`,
        needsNetworkRestriction: false,
        readConfig: undefined,
        writeConfig,
      })

      const result = spawnSync(mvCommand, {
        shell: true,
        encoding: 'utf8',
        timeout: 5000,
      })

      // The move should fail
      expect(result.status).not.toBe(0)
      const output = (result.stderr || '').toLowerCase()
      expect(output).toContain('operation not permitted')

      // Verify the file was NOT moved
      expect(existsSync(TEST_GLOB_SECRET1)).toBe(true)
    })

    it('should still block direct writes to glob-matched files', () => {
      if (skipIfNotMacOS()) {
        return
      }

      const globPattern = join(TEST_GLOB_DIR, '*.txt')

      const writeConfig: FsWriteRestrictionConfig = {
        allowOnly: [TEST_ALLOWED_DIR],
        denyWithinAllow: [globPattern],
      }

      // Try to write to a glob-matched file
      const wrappedCommand = wrapCommandWithSandboxMacOS({
        command: `echo "${TEST_MODIFIED_CONTENT}" > ${TEST_GLOB_SECRET1}`,
        needsNetworkRestriction: false,
        readConfig: undefined,
        writeConfig,
      })

      const result = spawnSync(wrappedCommand, {
        shell: true,
        encoding: 'utf8',
        timeout: 5000,
      })

      // The write should fail
      expect(result.status).not.toBe(0)
      const output = (result.stderr || '').toLowerCase()
      expect(output).toContain('operation not permitted')

      // Verify the file was NOT modified
      const content = readFileSync(TEST_GLOB_SECRET1, 'utf8')
      expect(content).toBe(TEST_ORIGINAL_CONTENT)
    })

    it('should block moving the parent directory containing glob-matched files', () => {
      if (skipIfNotMacOS()) {
        return
      }

      const globPattern = join(TEST_GLOB_DIR, '*.txt')

      const writeConfig: FsWriteRestrictionConfig = {
        allowOnly: [TEST_ALLOWED_DIR],
        denyWithinAllow: [globPattern],
      }

      // Try to move the parent directory
      const wrappedCommand = wrapCommandWithSandboxMacOS({
        command: `mv ${TEST_GLOB_DIR} ${TEST_GLOB_RENAMED}`,
        needsNetworkRestriction: false,
        readConfig: undefined,
        writeConfig,
      })

      const result = spawnSync(wrappedCommand, {
        shell: true,
        encoding: 'utf8',
        timeout: 5000,
      })

      // The move should fail
      expect(result.status).not.toBe(0)
      const output = (result.stderr || '').toLowerCase()
      expect(output).toContain('operation not permitted')

      // Verify the directory was NOT moved
      expect(existsSync(TEST_GLOB_DIR)).toBe(true)
      expect(existsSync(TEST_GLOB_RENAMED)).toBe(false)
    })
  })

  describe('Glob Pattern - Recursive Patterns', () => {
    it('should block moving files matching a recursive glob pattern (**/*.txt)', () => {
      if (skipIfNotMacOS()) {
        return
      }

      // Create nested directory structure
      const nestedDir = join(TEST_GLOB_DIR, 'nested')
      const nestedFile = join(nestedDir, 'nested-secret.txt')
      mkdirSync(nestedDir, { recursive: true })
      writeFileSync(nestedFile, TEST_ORIGINAL_CONTENT)

      // Use recursive glob pattern
      const globPattern = join(TEST_GLOB_DIR, '**/*.txt')

      const writeConfig: FsWriteRestrictionConfig = {
        allowOnly: [TEST_ALLOWED_DIR],
        denyWithinAllow: [globPattern],
      }

      const movedNested = join(TEST_BASE_DIR, 'moved-nested.txt')

      // Try to move the nested file
      const wrappedCommand = wrapCommandWithSandboxMacOS({
        command: `mv ${nestedFile} ${movedNested}`,
        needsNetworkRestriction: false,
        readConfig: undefined,
        writeConfig,
      })

      const result = spawnSync(wrappedCommand, {
        shell: true,
        encoding: 'utf8',
        timeout: 5000,
      })

      // The move should fail
      expect(result.status).not.toBe(0)
      const output = (result.stderr || '').toLowerCase()
      expect(output).toContain('operation not permitted')

      // Verify the file was NOT moved
      expect(existsSync(nestedFile)).toBe(true)
      expect(existsSync(movedNested)).toBe(false)
    })
  })
})<|MERGE_RESOLUTION|>--- conflicted
+++ resolved
@@ -82,12 +82,8 @@
 
       // Use actual read restriction config with literal path
       const readConfig: FsReadRestrictionConfig = {
-<<<<<<< HEAD
         mode: 'deny-only',
         denyPaths: [TEST_DENIED_DIR],
-=======
-        denyOnly: [TEST_DENIED_DIR],
->>>>>>> c1d8292f
       }
 
       // Generate actual sandbox command using our production code
@@ -125,12 +121,8 @@
 
       // Use actual read restriction config
       const readConfig: FsReadRestrictionConfig = {
-<<<<<<< HEAD
         mode: 'deny-only',
         denyPaths: [TEST_DENIED_DIR],
-=======
-        denyOnly: [TEST_DENIED_DIR],
->>>>>>> c1d8292f
       }
 
       // Generate actual sandbox command
@@ -166,12 +158,8 @@
 
       // Use actual read restriction config
       const readConfig: FsReadRestrictionConfig = {
-<<<<<<< HEAD
         mode: 'deny-only',
         denyPaths: [TEST_DENIED_DIR],
-=======
-        denyOnly: [TEST_DENIED_DIR],
->>>>>>> c1d8292f
       }
 
       // Generate actual sandbox command
@@ -209,12 +197,8 @@
 
       // Deny reading a specific file deep in the hierarchy
       const readConfig: FsReadRestrictionConfig = {
-<<<<<<< HEAD
         mode: 'deny-only',
         denyPaths: [TEST_SECRET_FILE],
-=======
-        denyOnly: [TEST_SECRET_FILE],
->>>>>>> c1d8292f
       }
 
       const movedBaseDir = join(tmpdir(), 'moved-base-' + Date.now())
@@ -255,12 +239,8 @@
       const globPattern = join(TEST_GLOB_DIR, '*.txt')
 
       const readConfig: FsReadRestrictionConfig = {
-<<<<<<< HEAD
         mode: 'deny-only',
         denyPaths: [globPattern],
-=======
-        denyOnly: [globPattern],
->>>>>>> c1d8292f
       }
 
       // Try to move a .txt file that matches the pattern
@@ -300,12 +280,8 @@
       const globPattern = join(TEST_GLOB_DIR, '*.txt')
 
       const readConfig: FsReadRestrictionConfig = {
-<<<<<<< HEAD
         mode: 'deny-only',
         denyPaths: [globPattern],
-=======
-        denyOnly: [globPattern],
->>>>>>> c1d8292f
       }
 
       // Try to read a file matching the glob
@@ -341,12 +317,8 @@
       const globPattern = join(TEST_GLOB_DIR, '*.txt')
 
       const readConfig: FsReadRestrictionConfig = {
-<<<<<<< HEAD
         mode: 'deny-only',
         denyPaths: [globPattern],
-=======
-        denyOnly: [globPattern],
->>>>>>> c1d8292f
       }
 
       const movedGlobDir = join(TEST_BASE_DIR, 'moved-glob-dir')
@@ -393,12 +365,8 @@
       const globPattern = join(TEST_GLOB_DIR, '**/*.txt')
 
       const readConfig: FsReadRestrictionConfig = {
-<<<<<<< HEAD
         mode: 'deny-only',
         denyPaths: [globPattern],
-=======
-        denyOnly: [globPattern],
->>>>>>> c1d8292f
       }
 
       const movedNested = join(TEST_BASE_DIR, 'moved-nested.txt')
